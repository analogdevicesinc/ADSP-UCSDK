--- conflicted
+++ resolved
@@ -16,13 +16,9 @@
             file://0001-sc598-extclkin-gpt.patch \
 "
 SRC_URI_append_adsp-sc598-som-ezkit = "\
-<<<<<<< HEAD
-            file://0001-sc598-extclkin-gpt.patch \
-=======
 	    file://0001-sc598-firmware.patch \
 	    file://0002-sc598-extclkin-i2c1.patch \
 	    file://0001-sc598-extclkin-gpt.patch \
->>>>>>> 22663448
 "
 
 COMPATIBLE_MACHINE = "(adsp-sc573-ezkit|adsp-sc584-ezkit|adsp-sc589-ezkit|adsp-sc589-mini|adsp-sc594-som-ezkit|adsp-sc598-som-ezkit)"